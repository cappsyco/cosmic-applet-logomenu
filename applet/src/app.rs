--- conflicted
+++ resolved
@@ -210,12 +210,7 @@
                 }
             }
             Message::Run(action) => {
-<<<<<<< HEAD
-                if liblog::is_flatpak() && action != "cosmic-logomenu-settings" {
-                    let action_parts = action.split_whitespace();
-=======
                 if is_flatpak() && action != "cosmic-logomenu-settings" {
->>>>>>> 0d2ffe93
                     match Command::new("flatpak-spawn")
                         .arg("--host")
                         .arg("sh")
